import logging
import torch
import torch.nn as nn

from naslib.optimizers.core import Evaluator
from naslib.utils import utils

<<<<<<< HEAD
for handler in logging.root.handlers[:]:
    logging.root.removeHandler(handler)

log_format = '%(asctime)s %(message)s'
logging.basicConfig(stream=sys.stdout, level=logging.INFO,
                    format=log_format, datefmt='%m/%d %I:%M:%S %p')
=======
>>>>>>> efc4848e


class Searcher(Evaluator):
    def __init__(self, graph, parser, arch_optimizer, *args, **kwargs):
        super(Searcher, self).__init__(graph, parser, *args, **kwargs)
        self.arch_optimizer = arch_optimizer
        self.arch_optimizer.architectural_weights.to(self.device)
        self.run_kwargs['arch_optimizer'] = self.arch_optimizer

    def train(self, graph, optimizer, criterion, train_queue, valid_queue, *args, **kwargs):
        try:
            config = kwargs.get('config', graph.config)
            device = kwargs['device']
            arch_optimizer = kwargs['arch_optimizer']
        except Exception as e:
            raise ModuleNotFoundError('No configuration specified in graph or kwargs')

        objs = utils.AvgrageMeter()
        top1 = utils.AvgrageMeter()
        top5 = utils.AvgrageMeter()

        for step, (input_train, target_train) in enumerate(train_queue):
            graph.train()
            n = input_train.size(0)

            input_train = input_train.to(device)
            target_train = target_train.to(device, non_blocking=True)

            input_valid, target_valid = next(iter(valid_queue))
            input_valid = input_valid.to(device)
            target_valid = target_valid.to(device)

            arch_optimizer.step(graph, criterion, input_train, target_train, input_valid, target_valid, self.lr,
                                self.optimizer, config.unrolled)

            optimizer.zero_grad()
            logits = graph(input_train)
            loss = criterion(logits, target_train)

            '''
            if config.auxiliary:
                loss_aux = criterion(logits_aux, target)
                loss += config.auxiliary_weight * loss_aux
            '''
            loss.backward()
            nn.utils.clip_grad_norm_(graph.parameters(), config.grad_clip)
            optimizer.step()

            prec1, prec5 = utils.accuracy(logits, target_train, topk=(1, 5))
            objs.update(loss.data.item(), n)
            top1.update(prec1.data.item(), n)
            top5.update(prec5.data.item(), n)

            if step % config.report_freq == 0:
                arch_key = list(arch_optimizer.architectural_weights.keys())[-1]
                logging.info('train %03d %e %f %f', step, objs.avg, top1.avg, top5.avg)
                logging.info(
                    'train {}: {}'.format(arch_key, torch.softmax(arch_optimizer.architectural_weights[arch_key],
                                                                  dim=-1)))

        return top1.avg, objs.avg<|MERGE_RESOLUTION|>--- conflicted
+++ resolved
@@ -4,16 +4,6 @@
 
 from naslib.optimizers.core import Evaluator
 from naslib.utils import utils
-
-<<<<<<< HEAD
-for handler in logging.root.handlers[:]:
-    logging.root.removeHandler(handler)
-
-log_format = '%(asctime)s %(message)s'
-logging.basicConfig(stream=sys.stdout, level=logging.INFO,
-                    format=log_format, datefmt='%m/%d %I:%M:%S %p')
-=======
->>>>>>> efc4848e
 
 
 class Searcher(Evaluator):
