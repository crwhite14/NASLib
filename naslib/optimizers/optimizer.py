--- conflicted
+++ resolved
@@ -41,8 +41,7 @@
                 torch.nn.Parameter(torch.randn(size=[len(edge['op_choices'])], requires_grad=True))
 
             self.architectural_weights[edge_key] = weights
-<<<<<<< HEAD
-            edge['op'] = MixedOp(primitives=edge['op_choices'], weights=weights, **edge['op_kwargs'])
+            edge['op'] = MixedOp(primitives=edge['op_choices'], weights=weights, out_node_op=sum, **edge['op_kwargs'])
         return edge
 
     def create_optimizer(self, momentum, weight_decay, arch_learning_rate,
@@ -54,8 +53,4 @@
     def step(self, input_valid, target_valid, model_output):
         loss = self._val_loss(self.model, input_valid, target_valid)
         loss.backward()
-        self.optimizer.step()
-=======
-            edge['op'] = MixedOp(primitives=edge['op_choices'], weights=weights, out_node_op=sum, **edge['op_kwargs'])
-        return edge
->>>>>>> 6968cb94
+        self.optimizer.step()