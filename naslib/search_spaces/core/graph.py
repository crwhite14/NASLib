import networkx as nx
import copy
import logging
import torch
import random

from networkx.algorithms.dag import lexicographical_topological_sort

from naslib.utils.utils import iter_flatten
from naslib.utils.logging import log_formats, log_first_n
from naslib.search_spaces.core.primitives import Identity, AbstractPrimitive

logger = logging.getLogger(__name__)


class Graph(nx.DiGraph, torch.nn.Module):
    """
    Base class for defining a search space. Add nodes and edges
    as for a directed acyclic graph in `networkx`. Nodes can contain
    graphs as children, also edges can contain graphs as operations.

    Note, if a graph is copied, the shared attributes of its edges are
    shallow copies whereas the private attributes are deep copies.

    To differentiate copies of the same graph you can define a `scope`
    with `set_scope()`. 

    **Graph at nodes:**
    >>> graph = Graph()
    >>> graph.add_node(1, subgraph=Graph())

    If the node has more than one input use `set_input()` to define the
    routing to the input nodes of the subgraph.

    **Graph at edges:**
    >>> graph = Graph()
    >>> graph.add_nodes_from([1, 2])
    >>> graph.add_edge(1, 2, EdgeData({'op': Graph()}))

    **Modify the graph after definition**

    If you want to modify the graph e.g. in an optimizer once
    it has been defined already use the function `update_edges()`
    or `update_nodes()`.

    **Use as pytorch module**
    If you want to learn the weights of the operations or any
    other parameters of the graph you have to parse it first.
    >>> graph = getFancySearchSpace()
    >>> graph.parse()
    >>> logits = graph(data)
    >>> optimizer.min(loss(logits, target))

    To update the pytorch module representation (e.g. after removing or adding
    some new edges), you have to unparse. Beware that this is not fast, so it should
    not be done on each batch or epoch, rather once after discretizising. If you 
    want to change the representation of the graph use rather some shared operation
    indexing at the edges.
    >>> graph.update(remove_random_edges)
    >>> graph.unparse()
    >>> graph.parse()
    >>> logits = graph(data)
    
    **Interface to tabular benchmarks**
    TODO
    """

    """
    Usually the optimizer does not operate on the whole graph, e.g. preprocessing
    and post-processing are excluded. Scope can be used to define that or to
    differentate instances of the "same" graph.
    """
    OPTIMIZER_SCOPE = "all"

    """
    Whether the search space has an interface to one of the tabular benchmarks which
    can then be used to query architecture performances.

    If this is set to true then `query()` should be implemented.
    """
    QUERYABLE = False

    
    def __init__(self):
        """
        Initialise a graph. The edges are automatically filled with an EdgeData object
        which defines the default operation as Identity. The default combination operation
        is set as sum.
        """
        super().__init__()
        torch.nn.Module.__init__(self)  # nx.DiGraph does not suport multiple inheritance
        
        # Replace the default dicts at the edges with `EdgeData` objects
        # `EdgeData` can be easily customized and allow shared parameters
        # across different Graph instances.
        self.edge_attr_dict_factory = lambda: EdgeData()

        # Replace the default dicts at the nodes to include `input` from the beginning.
        # `input` is required for storing the results of incoming edges.
        self.node_attr_dict_factory = lambda: dict({'input': {}, 'comb_op': sum})

        # remember to add all members also in `unparse()`
        self.name = None
        self.scope = None
        self.input_node_idxs = None
        self.is_parsed = False
        self._id = random.random()    # pytorch expects unique modules in `add_module()`


    def __eq__(self, other):
        return self.name == other.name and self.scope == other.scope


    def __hash__(self):
        """
        As it is very complicated to compare graphs (i.e. check all edge
        attributes, do the have shared attributes, ...) use just the name
        for comparison.

        This is used when determining whether two instances are copies.
        """
        h = 0
        h += hash(self.name)
        h += hash(self.scope) if self.scope else 0
        h += hash(self._id)
        return h


    def __repr__(self):
        return "Graph {}-{}, scope {}, {} nodes".format(self.name, self._id, self.scope, self.number_of_nodes())


    def modules_str(self):
        """
        Once the graph has been parsed, prints the modules as they appear in pytorch.
        """
        if self.is_parsed:
            result = ""
            for g in self._get_child_graphs(single_instances=True) + [self]:
                result += "Graph {}:\n {}\n==========\n".format(g.name, torch.nn.Module.__repr__(g))
            return result
        else:
            return self.__repr__()


    def set_scope(self, scope: str, recursively=True):
        """
        Sets the scope of this instance of the graph.

        The function should be used in a builder-like pattern
        `'subgraph'=Graph().set_scope("scope")`.

        Args:
            scope (str): the scope
            recursively (bool): Also set the scope for all child graphs.
                default True
        
        Returns:
            Graph: self with the setted scope.
        """
        self.scope = scope
        if recursively:
            for g in self._get_child_graphs(single_instances=False):
                g.scope = scope
        return self


    def add_node(self, node_index, **attr):
        """
        Adds a node to the graph.

        Note that adding a node using an index that has been used already
        will override its attributes.

        Args:
            node_index (int): The index for the node. Expect to be >= 1.
            **attr: The attributes which can be added in a dict like form.
        """
        assert node_index >= 1, "Expecting the node index to be greater or equal 1"
        super().add_node(node_index, **attr)


    def set_input(self, node_idxs: list):
        """
        Route the input from specific parent edges to the input nodes of 
        this subgraph. Inputs are assigned in lexicographical order.

        Example: 
        - Parent node (i.e. node where `self` is located on) has two
          incoming edges from nodes 3 and 5.
        - `self` has two input nodes 1 and 2 (i.e. nodes without
          an incoming edge)
        - `node_idxs = [5, 3]`
        Then input of node 5 is routed to node 1 and input of node 3
        is routed to node 2.

        Similarly, if `node_idxs = [5, 5]` then input of node 5 is routed
        to both node 1 and 2. Warning: In this case the output of another 
        incoming edge is ignored!

        Should be used in a builder-like pattern: `'subgraph'=Graph().set_input([5, 3])`

        Args:
            node_idx (list): The index of the nodes where the data is coming from.
        
        Returns:
            Graph: self with input node indices set.

        """
        num_innodes = sum([self.in_degree(n) == 0 for n in self.nodes])
        assert num_innodes == len(node_idxs), \
            "Expecting node index for every input node. Excpected {}, got {}".format(num_innodes, len(node_idxs))
        self.input_node_idxs = node_idxs
        return self


    def num_input_nodes(self) -> int:
        """
        The number of input nodes, i.e. the nodes without an
        incoming edge.

        Returns:
            int: Number of input nodes.
        """
        return sum(self.in_degree(n) == 0 for n in self.nodes)


    def _assign_x_to_nodes(self, x):
        """
        Assign x to the input nodes of self. Depending whether on
        edge or nodes.

        Performs also several sanity checks of the input.

        Args:
            x (Tensor or dict): Input to be assigned.
        """
        # We need dict in case of cell and int in case of motif
        assert isinstance(x, dict) or isinstance(x, torch.Tensor)

        if self.input_node_idxs is None:
            assert self.num_input_nodes() == 1, "There are more than one input nodes but input indeces are not defined."
            assert len(list(self.predecessors(1))) == 0, "Expecting node 1 to be the parent."
            assert 'subgraph' not in self.nodes[1].keys(), "Expecting node 1 not to have a subgraph as it serves as input node."
            assert isinstance(x, torch.Tensor)
            self.nodes[1]['input'] = {0: x}
        else:
            # assign the input to the corresponding nodes
            assert all([i in x.keys() for i in self.input_node_idxs]), "got x from an unexpected input edge"
            if self.num_input_nodes() > len(x):
                # here is the case where the same input is assigned to more than one node
                # this can happen when there are cells with two inputs but at the very first
                # layer of the network, there is just one output (i.e. the data inputed to the
                # makro input node). Handle it and log a Info. This should happen only rarly
                logger.debug("We are using the same x for two inputs in graph {}".format(self.name))
            input_node_iterator = iter(self.input_node_idxs)
            for node_idx in nx.algorithms.dag.lexicographical_topological_sort(self):
                if self.in_degree(node_idx) == 0:
                    self.nodes[node_idx]['input'] = {0: x[next(input_node_iterator)]}


    def forward(self, x, *args):
        """
        Forward some data through the graph. This is done recursively
        in case there are graphs defined on nodes or as 'op' on edges.

        Args:
            x (Tensor or dict): The input. If the graph sits on a node the
                input can be a dict with {source_idx: Tensor} to be routed
                to the defined input nodes. If the graph sits on an edge,
                x is the feature tensor.
            args: This is only required to handle cases where the graph sits
                on an edge and receives an EdgeData object which will be ignored
        """
        logger.debug("Graph {} called. Input {}.".format(self.name, log_formats(x)))
        
        # Assign x to the corresponding input nodes
        self._assign_x_to_nodes(x)

        for node_idx in lexicographical_topological_sort(self):
            node = self.nodes[node_idx]
            logger.debug("Node {}-{}, current data {}, start processing...".format(self.name, node_idx, log_formats(node)))
            
            # node internal: process input if necessary
            if ('subgraph' in node and 'comb_op' not in node) or ('comb_op' in node and 'subgraph' not in node):
                log_first_n(logging.WARN, "Comb_op is ignored if subgraph is defined!", n=1)
            # TODO: merge 'subgraph' and 'comb_op'. It is basicallly the same thing. Also in parse()
            if 'subgraph' in node:
                x = node['subgraph'].forward(node['input'])
            else:
                if len(node['input'].values()) == 1:
                    x = list(node['input'].values())[0]
                else:
                    x = node['comb_op']([node['input'][k] for k in sorted(node['input'].keys())])
            node['input'] = {}  # clear the input as we have processed it

            # outgoing edges: process all outgoing edges
            for neigbor_idx in self.neighbors(node_idx):
                edge_data = self.get_edge_data(node_idx, neigbor_idx)
                # inject edge data only for AbstractPrimitive, not Graphs
                if isinstance(edge_data.op, Graph):
                    edge_output = edge_data.op.forward(x)
                elif isinstance(edge_data.op, AbstractPrimitive):
                    logger.debug("Processing op {}".format(edge_data.op))
                    edge_output = edge_data.op.forward(x, edge_data=edge_data)
                else:
                    raise ValueError("Unknown class as op: {}. Expected either Graph or AbstactPrimitive".format(
                            edge_data.op
                        ))
                self.nodes[neigbor_idx]['input'].update({node_idx: edge_output})
            
            logger.debug("Node {}-{}, processing done.".format(self.name, node_idx))

        logger.debug("Graph {} exiting. Output {}.".format(self.name, log_formats(x)))
        return x


    def parse(self):
        """
        Convert the graph into a neural network which can then
        be optimized by pytorch.
        """
        # TODO: handle reparsing of code (del modules does not work easily)
        # One way would be to store the graph in a file, reload and parse it.
        # We always train from scratch anyways currently.

        for node_idx in lexicographical_topological_sort(self):
            if 'subgraph' in self.nodes[node_idx]:
                self.nodes[node_idx]['subgraph'].parse()
                self.add_module("{}-subgraph_at({})".format(self.name, node_idx), self.nodes[node_idx]['subgraph'])
            else:
                if isinstance(self.nodes[node_idx]['comb_op'], torch.nn.Module):
                    self.add_module("{}-comb_op_at({})".format(self.name, node_idx), self.nodes[node_idx]['comb_op'])
            for neigbor_idx in self.neighbors(node_idx):
                edge_data = self.get_edge_data(node_idx, neigbor_idx)
                if isinstance(edge_data.op, Graph):
                    edge_data.op.parse()
                elif edge_data.op.get_embedded_ops():
                    for primitive in edge_data.op.get_embedded_ops(): 
                        if isinstance(primitive, Graph):
                            primitive.parse()
                self.add_module("{}-edge({},{})".format(self.name, node_idx, neigbor_idx), edge_data.op)
        self.is_parsed = True


    def unparse(self):
        """
        Undo the pytorch parsing by reconstructing the graph uusing the
        networkx data structures.

        This is done recursively also for child graphs.

        Returns:
            Graph: An unparsed copy of the graph.
        """
        g = self.__class__()
<<<<<<< HEAD
        g.clear()
        
=======

>>>>>>> e741f631
        graph_nodes = self.nodes
        graph_edges = self.edges

        # unparse possible child graphs
        # be careful with copying/deepcopying here cause of shared edge data
        for n, data in graph_nodes.data():
            if 'subgraph' in data:
                data['subgraph'] = data['subgraph'].unparse()
        for u, v, data in graph_edges.data():
            if isinstance(data.op, Graph):
                data.set('op', data.op.unparse())

        # create the new graph
        # Remember to add all members here to update. I know it is ugly but don't know better
        g.add_nodes_from(graph_nodes.data())
        g.add_edges_from(graph_edges.data())
        g.graph.update(self.graph)
        g.name = self.name
        g.input_node_idxs = self.input_node_idxs
        g.scope = self.scope
        g.is_parsed = False
        g._id = self._id
        g.OPTIMIZER_SCOPE = self.OPTIMIZER_SCOPE
        g.QUERYABLE = self.QUERYABLE

        return g


    def _get_child_graphs(self, single_instances: bool = False) -> list:
        """
        Get all child graphs of the current graph.

        Args:
            single_instances (bool): Whether to return multiple instances
                (i.e. copies) of the same graph. When changing shared data
                this should be set to True.
        
        Returns:
            list: A list of all child graphs (can be empty)
        """
        graphs = []
        for node_idx in lexicographical_topological_sort(self):
            node_data = self.nodes[node_idx]
            if 'subgraph' in node_data:
                graphs.append(node_data['subgraph'])
                graphs.append(node_data['subgraph']._get_child_graphs())

        for _, _, edge_data in self.edges.data():
            if isinstance(edge_data.op, Graph):
                graphs.append(edge_data.op)
                graphs.append(edge_data.op._get_child_graphs())
            elif isinstance(edge_data.op, list):
                for op in edge_data.op:
                    if isinstance(op, Graph):
                        graphs.append(op)
                        graphs.append(op._get_child_graphs())
            elif isinstance(edge_data.op, AbstractPrimitive):
                # maybe it is an embedded op?
                embedded_ops = edge_data.op.get_embedded_ops()
                if embedded_ops is not None:
                    assert isinstance(embedded_ops, list), "Unsupported return of `get_embedded_ops()` of {}. Expected list, got {}".format(edge_data.op, type(embedded_ops))
                    for child_op in edge_data.op.get_embedded_ops():
                        if isinstance(child_op, Graph):
                            graphs.append(child_op)
                            graphs.append(child_op._get_child_graphs())
            else:
                raise ValueError("Unknown format of op: {}".format(edge_data.op))
        
        graphs = [g for g in iter_flatten(graphs)]
        
        if single_instances:
            single = []
            for g in graphs:
                if g.name not in [sg.name for sg in single]:
                    single.append(g)
            return sorted(single, key=lambda g: g.name)
        else:
            return sorted(graphs, key=lambda g: g.name)


    def get_all_edge_data(self, key: str, scope='all', private_edge_data: bool = False) -> list:
        """
        Get edge attributes of this graph and all child graphs in one go.

        Args:
            key (str): The key of the attribute
            scope (str): The scope to be applied
            private_edge_data (bool): Whether to return data from graph copies as well.
        
        Returns:
            list: All data in a list.
        """
        result = []
        for graph in self._get_child_graphs(single_instances=not private_edge_data) + [self]:
            if scope == 'all' or (graph.scope is not None and graph.scope in scope):
                for u, v, edge_data in graph.edges.data():
                    if edge_data.has(key):
                        result.append(edge_data[key])
        return result


    def _verify_update_function(update_func: callable, private_edge_data: bool):
        """
        Verify that the update function actually modifies only
        shared/private edge data attributes based on setting of
        `private_edge_data`.

        Args:
            update_func (callable): callable that expects one argument
                named `current_edge_data`.
            private_edge_data (bool): Whether the update function is applied
                to all graph instances including copies or just to one instance
                per graph
        """

        test = EdgeData()
        test.set('shared', True, shared=True)
        test.set('op', [True])

        try:
            result = update_func(current_edge_data=test.clone())
        except:
            log_first_n(logging.WARN, "Update function could not be veryfied. Be cautious with the "
                "setting of `private_edge_data` in `update_edges()`", n=5)
            return

        assert isinstance(result, EdgeData), "Update function does not return the edge data object."

        if private_edge_data:
            assert result._shared == test._shared, \
                "The update function changes shared data although `private_edge_data` set to True. " \
                "This is not the indended use of `update_edges`. The update function should only modify " \
                "private edge data."
        else:
            assert result._private == test._private, \
                "The update function changes private data although `private_edge_data` set to False. " \
                "This is not the indended use of `update_edges`. The update function should only modify " \
                "shared edge data."


    def update_edges(self, update_func: callable, scope="all", private_edge_data: bool = False):
        """
        This updates the edge data of this graph and all child graphs.
        This is the preferred way to manipulate the edges after the definition
        of the graph, e.g. by optimizers who want to insert their own op. 
        `update_func(current_edge_data)`. This way optimizers
        can initialize and store necessary information at edges.

        Args:
            update_func (callable): Function which accepts one argument called `current_edge_data`.
                and returns the modified EdgeData object.
            scope (str or list(str)): Can be "all" or list of scopes to be updated.
            private_edge_data (bool): If set to true, this means update_func will be
                applied to all edges. THIS IS NOT RECOMMENDED FOR SHARED 
                ATTRIBUTES. Shared attributes should be set only once, we
                take care it is syncronized across all copies of this graph.
                
                The only usecase for setting it to true is when actually changing
                `op` during the initialization of the optimizer (e.g. replacing it
                with MixedOp or SampleOp)
        """
        Graph._verify_update_function(update_func, private_edge_data)

        for graph in self._get_child_graphs(single_instances=not private_edge_data) + [self]:
            if scope == 'all' or (graph.scope is not None and graph.scope in scope):
                logger.debug('Updating edges of graph {}'.format(graph.name))
                for u, v, edge_data in graph.edges.data():
                    graph.edges[u, v].update(update_func(current_edge_data=edge_data))
        self._delete_flagged_edges()


    def update_nodes(self, update_func: callable, scope="all", single_instances: bool = True):
        """
        Update the nodes of the graph and its incoming and outgoing edges by iterating over the 
        graph and applying `update_func` to each of it. This is the
        preferred way to change the search space once it has been defined.

        Args:
            update_func (callable): Function that accepts three incoming parameters named
                `node, in_edges, out_edges`. 
                    - `node` is a tuple (int, dict) containing the 
                      index and the attributes of the current node. 
                    - `in_edges` is a list of tuples with the index of 
                      the tail of the edge and its EdgeData.
                    - `out_edges is a list of tuples with the index of
                      the head of the edge and its EdgeData.
            scope (str or list(str)): Can be "all" or list of scopes to be updated. Only graphs
                and child graphs with the specified scope are considered
            single_instance (bool): If set to false, this means update_func will be
                applied to nodes of all copies of a graphs. THIS IS NOT RECOMMENDED FOR SHARED 
                ATTRIBUTES, i.e. when manipulating the shared data of incoming or outgoing edges.
                Shared attributes should be set only once, we take care it is syncronized across 
                all copies of this graph.
                
                The only usecase for setting it to true is when actually changing
                `op` during the initialization of the optimizer (e.g. replacing it
                with MixedOp or SampleOp)
        """
        for graph in self._get_child_graphs(single_instances) + [self]:
            if scope == 'all' or (graph.scope is not None and graph.scope in scope):
                logger.debug('Updating nodes of graph {}'.format(graph.name))
                for node_idx in lexicographical_topological_sort(graph):
                    node = (node_idx, self.nodes[node_idx])
                    in_edges = list(graph.in_edges(node_idx, data=True))        # (v, u, data)
                    in_edges = [(v, data) for v, u, data in in_edges]           # u is same for all
                    out_edges = list(graph.out_edges(node_idx, data=True))      # (v, u, data)
                    out_edges = [(u, data) for v, u, data in out_edges]         # v is same for all
                    update_func(node=node, in_edges=in_edges, out_edges=out_edges)
        self._delete_flagged_edges()


    def _delete_flagged_edges(self):
        """
        Delete edges which associated EdgeData is flagged as deleted.
        """
        for graph in self._get_child_graphs(single_instances=False) + [self]:    # we operate on shallow copies
            to_remove = []
            for u, v, edge_data in graph.edges.data():
                if edge_data.is_deleted():
                    to_remove.append((u, v))
            if to_remove:
                logger.info("Removing edges {} from graph {}".format(to_remove, graph))
                graph.remove_edges_from(to_remove)


    def clone(self):
        """
        Deep copy of the current graph.

        Returns:
            Graph: Deep copy of the graph.
        """
        return copy.deepcopy(self)


    def reset_weights(self, inplace: bool = False):
        """
        Resets the weights for the 'op' at all edges.

        Args:
            inplace (bool): Do the operation in place or
                return a modified copy.
        Returns:
            Graph: Returns the modified version of the graph.
        """

        def weight_reset(m):
            if isinstance(m, torch.nn.Conv2d) or isinstance(m, torch.nn.Linear):
                m.reset_parameters()

        if inplace:
            graph = self
        else:
            graph = self.clone()
        
        graph.apply(weight_reset)
        
        return graph


    def prepare_discretization(self):
        """
        In some cases the search space is manipulated before the final
        discretization is happening, e.g. DARTS. In such chases this should
        be defined in the search space, so all optimizers can call it.
        """
        pass


<<<<<<< HEAD
    def prepare_evaluation(self):
        """
        In some cases the evaluation architecture does not match the searched
        one. An example is where the makro_model is extended to increase the
        parameters. This is done here.
        """
        pass


    def query(self, metric: str) -> float:
=======
    def query(self, metric: str, dataset: str, path: str) -> float:
>>>>>>> e741f631
        """
        Can be used to query the performance of the architecture using
        a tabular benchmark.

        The interface must be provided by the search space.

        Args:
            metric (str): the name of the metric to query.
            dataset (str): the name of the dataset to query.
            path (str): path where the tabular data is located

        Returns:
            float: The performance number
        """
        if self.QUERYABLE:
            raise NotImplementedError("QUERYABLE set to True therefore query_performance must be implemented")
        else:
            raise NotImplementedError("This function should not be used if QUERYABLE is False")


class EdgeData():
    """
    Class that holds data for each edge.
    Data can be shared between instances of the graph
    where the edges lives in.

    Also defines the default key 'op', which is `Identity()`. It must
    be private always.

    Items can be accessed directly as attributes with `.key` or
    in a dict-like fashion with `[key]`. To set a new item use `.set()`.
    """

    def __init__(self, data={}):
        """
        Initializes a new EdgeData object.
        'op' is set as Identity() and private by default

        Args:
            data (dict): Inject some initial data. Will be always private.
        """
        self._private = {}
        self._shared = {}
        self.set('op', Identity(), shared=False)
        for k, v in data.items():
            self.set(k, v, shared=False)
        
        self._shared['_deleted'] = False


    def has(self, key):
        """
        Checks whether `key` exists.

        Args:
            key (str): The key to check.
        
        Returns:
            bool: True if key exists, False otherwise.

        """
        assert not key.startswith("_"), "Access to private keys not allowed!"
        if key in self._private.keys() or key in self._shared.keys():
            return True
        else:
            return False


    def __getitem__(self, key):
        assert not key.startswith("_"), "Access to private keys not allowed!"
        return self.__getattr__(key)

    
    def __getattr__(self, key: str):
        if key.startswith("__"):       # Required for deepcoy, not sure why
            raise AttributeError(key)  # 
        assert not key.startswith("_"), "Access to private keys not allowed!"
        if key in self._private:
            return self._private[key]
        elif key in self._shared:
            return self._shared[key]
        else:
            raise AttributeError("Cannot find field '{}' in the given EdgeData!".format(key))
    

    def __setattr__(self, name, val):
        if name.startswith("_"):
            super().__setattr__(name, val)
        else:
            raise ValueError("not allowed. use set().")


    def __str__(self):
        return "private: <{}>, shared: <{}>".format(str(self._private), str(self._shared))


    def __repr__(self):
        return self.__str__()


    def update(self, data):
        """
        Update the data in here. If the data is added as dict,
        then all variables will be handled as private.

        Args:
            data (EdgeData or dict): If dict, then values will be set as
                private. If EdgeData then all entries will be replaced.
        """
        if isinstance(data, dict):
            for k, v in data.items():
                self.set(k, v)
        elif isinstance(data, EdgeData):
            # TODO: do update and not replace!
            self.__dict__.update(data.__dict__)
        else:
            raise ValueError("Unsupported type {}".format(data))


    def remove(self, key):
        """
        Removes an item from the EdgeData

        Args:
            key (str): The key for the item to be removed.
        """
        if key in self._private:
            del self._private[key]
        elif key in self._shared:
            del self._shared[key]
        else:
            raise KeyError("Tried to delete unkown key {}".format(key))


    def copy(self):
        """
        When a graph is copied to get multiple instances (e.g. when 
        reusing subgraphs at more than one location) then
        this function will be called for all edges.

        It will create a deep copy for the private entries but
        only a shallow copy for the shared entries. E.g. architectural
        weights should be shared, but parameters of a 3x3 convolution not.

        Therefore 'op' must be always private.

        Returns:
            EdgeData: A new EdgeData object with independent private
                items, but shallow shared items.
        """
        new_self = EdgeData()
        new_self._private = copy.deepcopy(self._private)
        new_self._shared = self._shared
        return new_self


    def set(self, key, value, shared=False):
        """
        Used to assign a new item to the EdgeData object.

        Args:
            key (str): The key.
            value (object): The value to store
            shared (bool): Default: False. Whether the item should
                be a shallow copy between different instances of EdgeData
                (and consequently between different instances of Graph).
        """
        assert isinstance(key, str), "Accepting only string keys, got {}".format(type(key))
        assert not key.startswith("_"), "Access to private keys not allowed!"
        if shared:
            if key in self._private:
                raise ValueError("Key {} alredy defined as non-shared")
            else:
                self._shared[key] = value
        else:
            if key in self._shared:
                raise ValueError("Key {} alredy defined as shared".format(key))
            else:
                self._private[key] = value


    def clone(self):
        """
        Return a true deep copy of EdgeData. Even shared
        items are not shared anymore.

        Returns:
            EdgeData: New independent instance.
        """
        return copy.deepcopy(self)


    def delete(self):
        """
        Flag to delete the edge where this instance is attached to.
        """
        self._shared['_deleted'] = True
    
    
    def is_deleted(self):
        """
        Returns true if the edge is flagged to be deleted
        """
        return self._shared['_deleted']<|MERGE_RESOLUTION|>--- conflicted
+++ resolved
@@ -354,12 +354,8 @@
             Graph: An unparsed copy of the graph.
         """
         g = self.__class__()
-<<<<<<< HEAD
         g.clear()
         
-=======
-
->>>>>>> e741f631
         graph_nodes = self.nodes
         graph_edges = self.edges
 
@@ -629,7 +625,6 @@
         pass
 
 
-<<<<<<< HEAD
     def prepare_evaluation(self):
         """
         In some cases the evaluation architecture does not match the searched
@@ -639,10 +634,7 @@
         pass
 
 
-    def query(self, metric: str) -> float:
-=======
     def query(self, metric: str, dataset: str, path: str) -> float:
->>>>>>> e741f631
         """
         Can be used to query the performance of the architecture using
         a tabular benchmark.
