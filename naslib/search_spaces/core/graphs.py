<<<<<<< HEAD
import itertools

import networkx as nx

from naslib.search_spaces.core.metaclasses import MetaCell, MetaMacro
=======
import networkx as nx

from naslib.search_spaces.core.metaclasses import MetaEdgeOpGraph, MetaNodeOpGraph
>>>>>>> be18d94c
from naslib.search_spaces.core.operations import MixedOp
from naslib.search_spaces.nasbench1shot1.utils import PRIMITIVES


<<<<<<< HEAD
class CellGraph(nx.DiGraph, MetaCell):
    def __init__(self, graph, config, *args, **kwargs):
        nx.DiGraph.__init__(self, *args, **kwargs)
        MetaCell.__init__(self, graph, config)

        self.input_nodes = self.input_nodes()
        self.inter_nodes = self.inter_nodes()
        self.output_nodes = self.output_nodes()
=======
class EdgeOpGraph(nx.DiGraph, MetaEdgeOpGraph):
    """A graph whose edges contain operations"""

    def __init__(self, *args, **kwargs):
        nx.DiGraph.__init__(self, *args, **kwargs)
        MetaEdgeOpGraph.__init__(self)
>>>>>>> be18d94c

    def is_input(self, node_idx):
        return self.nodes[node_idx]['type'] == 'input'

    def is_inter(self, node_idx):
        return self.nodes[node_idx]['type'] == 'inter'

    def is_output(self, node_idx):
        return self.nodes[node_idx]['type'] == 'output'

    def input_nodes(self):
        input_nodes = [n for n in self.nodes if self.is_input(n)]
        return input_nodes

    def inter_nodes(self):
        inter_nodes = [n for n in self.nodes if self.is_inter(n)]
        return inter_nodes

    def output_nodes(self):
        output_nodes = [n for n in self.nodes if self.is_output(n)]
        return output_nodes

    def num_input_nodes(self):
        return len(self.input_nodes())

    def num_inter_nodes(self):
        return len(self.inter_nodes())

    def num_output_nodes(self):
        return len(self.output_nodes())

    def forward(self, inputs):
        # Evaluate the graph in topological ordering
        topo_order = nx.algorithms.dag.topological_sort(self)

        input_nodes = self.input_nodes()
        assert len(input_nodes) == len(inputs), "Number of inputs isn't the same as the number of inputs in the graph"
        for input_node, input in zip(input_nodes, inputs):
            input, = input
            self.nodes[input_node]['output'] = input

        for node in topo_order:
            node_info = self.nodes[node]
            if 'preprocessing' in node_info:
                node_info['output'] = node_info['preprocessing'](node_info['output'])

            # Run the edges which are connected to the current node.
            preds = list(self.predecessors(node))
            if len(preds) == 0:
                pass
            else:
                op_outputs = []
                for pred in preds:
                    pred_info = self.nodes[pred]
                    assert 'output' in pred_info, 'Predecessor of current node has no output.'

                    pred_output = pred_info['output']
                    op = self.get_edge_data(pred, node)['op']

                    op_outputs.append(op(pred_output))

                comb_op = node_info['comb_op']
                self.nodes[node]['output'] = comb_op(op_outputs)
        return [self.nodes[node]['output'] for node in self.output_nodes()]


class NodeOpGraph(nx.MultiDiGraph, MetaNodeOpGraph):
    """A graph whose nodes contain operations"""

<<<<<<< HEAD
class MacroGraph(nx.MultiDiGraph, MetaMacro):
    def __init__(self, graph, config, *args, **kwargs):
        nx.MultiDiGraph.__init__(self, *args, **kwargs)
        MetaMacro.__init__(self, graph, config)
=======
    def __init__(self, *args, **kwargs):
        nx.MultiDiGraph.__init__(self, *args, **kwargs)
        MetaNodeOpGraph.__init__(self)
>>>>>>> be18d94c

    def forward(self, *inputs):
        # Evaluate the graph in topological ordering
        topo_order = nx.algorithms.dag.topological_sort(self)

        # Todo: Find better way to specify the input nodes
        self.nodes[0]['output'] = inputs
        for node in topo_order:
            node_info = self.nodes[node]

            # Run the edges which are connected to the current node.
            preds = list(self.predecessors(node))
            if len(preds) == 0:
                pass
            else:
<<<<<<< HEAD
                edges = [self.get_edge_data(pred, node) for pred in preds]
                edges_desc = list(itertools.chain.from_iterable(edges))
                # TODO: Correct implementation of the forward pass
                '''
                for pred in preds:
                    pred_info = self.nodes[pred]
                    assert 'output' in pred_info, 'Predecessor of current node has no output.'

                    pred_output = pred_info['output']
                    op = self.get_edge_data(pred, node)['op']

                    op_outputs.append(op(pred_output))

                comb_op = node_info['comb_op']
                self.nodes[node]['output'] = comb_op(op_outputs)
                '''
=======
                cell_input = [self.nodes[pred]['output'] for pred in preds]
                node_info['output'] = node_info['op'](*cell_input)
>>>>>>> be18d94c


if __name__ == '__main__':
    graph = EdgeOpGraph({0: {1: {'op': MixedOp(PRIMITIVES)},
                             2: {'op': MixedOp(PRIMITIVES)},
                             3: {'op': MixedOp(PRIMITIVES)}},
                         1: {2: {'op': MixedOp(PRIMITIVES)},
                             3: {'op': MixedOp(PRIMITIVES)}},
                         2: {3: {'op': MixedOp(PRIMITIVES)}}})
    graph.forward(input_tensor=None)<|MERGE_RESOLUTION|>--- conflicted
+++ resolved
@@ -1,35 +1,16 @@
-<<<<<<< HEAD
-import itertools
-
-import networkx as nx
-
-from naslib.search_spaces.core.metaclasses import MetaCell, MetaMacro
-=======
 import networkx as nx
 
 from naslib.search_spaces.core.metaclasses import MetaEdgeOpGraph, MetaNodeOpGraph
->>>>>>> be18d94c
 from naslib.search_spaces.core.operations import MixedOp
 from naslib.search_spaces.nasbench1shot1.utils import PRIMITIVES
 
 
-<<<<<<< HEAD
-class CellGraph(nx.DiGraph, MetaCell):
-    def __init__(self, graph, config, *args, **kwargs):
-        nx.DiGraph.__init__(self, *args, **kwargs)
-        MetaCell.__init__(self, graph, config)
-
-        self.input_nodes = self.input_nodes()
-        self.inter_nodes = self.inter_nodes()
-        self.output_nodes = self.output_nodes()
-=======
 class EdgeOpGraph(nx.DiGraph, MetaEdgeOpGraph):
     """A graph whose edges contain operations"""
 
     def __init__(self, *args, **kwargs):
         nx.DiGraph.__init__(self, *args, **kwargs)
         MetaEdgeOpGraph.__init__(self)
->>>>>>> be18d94c
 
     def is_input(self, node_idx):
         return self.nodes[node_idx]['type'] == 'input'
@@ -99,16 +80,9 @@
 class NodeOpGraph(nx.MultiDiGraph, MetaNodeOpGraph):
     """A graph whose nodes contain operations"""
 
-<<<<<<< HEAD
-class MacroGraph(nx.MultiDiGraph, MetaMacro):
-    def __init__(self, graph, config, *args, **kwargs):
-        nx.MultiDiGraph.__init__(self, *args, **kwargs)
-        MetaMacro.__init__(self, graph, config)
-=======
     def __init__(self, *args, **kwargs):
         nx.MultiDiGraph.__init__(self, *args, **kwargs)
         MetaNodeOpGraph.__init__(self)
->>>>>>> be18d94c
 
     def forward(self, *inputs):
         # Evaluate the graph in topological ordering
@@ -124,27 +98,8 @@
             if len(preds) == 0:
                 pass
             else:
-<<<<<<< HEAD
-                edges = [self.get_edge_data(pred, node) for pred in preds]
-                edges_desc = list(itertools.chain.from_iterable(edges))
-                # TODO: Correct implementation of the forward pass
-                '''
-                for pred in preds:
-                    pred_info = self.nodes[pred]
-                    assert 'output' in pred_info, 'Predecessor of current node has no output.'
-
-                    pred_output = pred_info['output']
-                    op = self.get_edge_data(pred, node)['op']
-
-                    op_outputs.append(op(pred_output))
-
-                comb_op = node_info['comb_op']
-                self.nodes[node]['output'] = comb_op(op_outputs)
-                '''
-=======
                 cell_input = [self.nodes[pred]['output'] for pred in preds]
                 node_info['output'] = node_info['op'](*cell_input)
->>>>>>> be18d94c
 
 
 if __name__ == '__main__':
